--- conflicted
+++ resolved
@@ -108,7 +108,20 @@
     };
 }
 
-<<<<<<< HEAD
+/// The version of the matrix-sdk-cypto crate being used
+pub static VERSION: &str = env!("CARGO_PKG_VERSION");
+
+// Enable tracing for tests in this crate
+#[cfg(all(test, not(target_arch = "wasm32")))]
+#[ctor::ctor]
+fn init_logging() {
+    use tracing_subscriber::{layer::SubscriberExt, util::SubscriberInitExt};
+    tracing_subscriber::registry()
+        .with(tracing_subscriber::EnvFilter::from_default_env())
+        .with(tracing_subscriber::fmt::layer().with_test_writer())
+        .init();
+}
+
 #[cfg_attr(doc, aquamarine::aquamarine)]
 /// A step by step guide that explains how to include [end-to-end-encryption]
 /// support in a [Matrix] client library.
@@ -1022,19 +1035,4 @@
 /// [events]: https://spec.matrix.org/unstable/client-server-api/#events
 ///
 /// [1]: https://spec.matrix.org/unstable/client-server-api/#server-behaviour-4
-pub mod tutorial {}
-=======
-/// The version of the matrix-sdk-cypto crate being used
-pub static VERSION: &str = env!("CARGO_PKG_VERSION");
-
-// Enable tracing for tests in this crate
-#[cfg(all(test, not(target_arch = "wasm32")))]
-#[ctor::ctor]
-fn init_logging() {
-    use tracing_subscriber::{layer::SubscriberExt, util::SubscriberInitExt};
-    tracing_subscriber::registry()
-        .with(tracing_subscriber::EnvFilter::from_default_env())
-        .with(tracing_subscriber::fmt::layer().with_test_writer())
-        .init();
-}
->>>>>>> fe699489
+pub mod tutorial {}