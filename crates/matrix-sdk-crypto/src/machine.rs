--- conflicted
+++ resolved
@@ -67,13 +67,8 @@
     requests::{IncomingResponse, OutgoingRequest, UploadSigningKeysRequest},
     session_manager::{GroupSessionManager, SessionManager},
     store::{
-<<<<<<< HEAD
-        Changes, DeviceChanges, DynCryptoStore, IdentityChanges, IntoCryptoStore, MemoryStore,
-        Result as StoreResult, RoomKeyInfo, SecretImportError, Store,
-=======
         locks::LockStoreError, Changes, DeviceChanges, DynCryptoStore, IdentityChanges,
-        IntoCryptoStore, MemoryStore, Result as StoreResult, SecretImportError, Store,
->>>>>>> 4f84e334
+        IntoCryptoStore, MemoryStore, Result as StoreResult, RoomKeyInfo, SecretImportError, Store,
     },
     types::{
         events::{
